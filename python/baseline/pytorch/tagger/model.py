--- conflicted
+++ resolved
@@ -35,7 +35,7 @@
         all_embeddings = []
         for k, embedding in self.embeddings.items():
             all_embeddings += [embedding.encode(input[k])]
-        return torch.cat(all_embeddings, 2)
+        return self.dropout(torch.cat(all_embeddings, 2))
 
     @classmethod
     def create(cls, labels, embeddings, **kwargs):
@@ -55,26 +55,12 @@
 
         pdrop = float(kwargs.get('dropout', 0.5))
         model.labels = labels
-<<<<<<< HEAD
         input_sz = model._init_embed(embeddings, **kwargs)
-        model.dropout = nn.Dropout(pdrop)
-        model.rnn = LSTMEncoder(input_sz, hsz, rnntype, nlayers, pdrop)
-=======
-        model._char_word_conv_embeddings(filtsz, char_dsz, wsz, pdrop)
-
-        if word_vec is not None:
-            model.word_vocab = word_vec.vocab
-            model.wembed = pytorch_embedding(word_vec)
-            word_dsz = word_vec.dsz
-
-        model.char_vocab = char_vec.vocab
-        model.cembed = pytorch_embedding(char_vec)
         if model.vdrop:
             model.dropout = VariationalDropout(pdrop)
         else:
             model.dropout = nn.Dropout(pdrop)
-        model.rnn = LSTMEncoder(model.wchsz + word_dsz, hsz, rnntype, nlayers, pdrop)
->>>>>>> 00d1c2e2
+        model.rnn = LSTMEncoder(input_sz, hsz, rnntype, nlayers, pdrop)
         out_hsz = model.rnn.outsz
         model.decoder = nn.Sequential()
         if model.proj is True:
