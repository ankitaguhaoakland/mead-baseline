--- conflicted
+++ resolved
@@ -7,11 +7,8 @@
 from baseline.tf.tfy import optimizer
 from baseline.utils import listify, get_model_file
 from baseline.train import Trainer, create_trainer
-<<<<<<< HEAD
 import time
 import os
-=======
->>>>>>> 00d1c2e2
 
 
 class Seq2SeqTrainerTf(Trainer):
